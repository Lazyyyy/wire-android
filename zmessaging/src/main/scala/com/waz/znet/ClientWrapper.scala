--- conflicted
+++ resolved
@@ -25,11 +25,7 @@
 import android.os.Build.VERSION.SDK_INT
 import com.google.android.gms.security.ProviderInstaller
 import com.koushikdutta.async._
-<<<<<<< HEAD
-import com.koushikdutta.async.future.{Future => AFuture, FutureCallback}
-=======
 import com.koushikdutta.async.future.{FutureCallback, Future => AFuture}
->>>>>>> d2729aed
 import com.koushikdutta.async.http._
 import com.koushikdutta.async.http.callback._
 import com.waz.ZLog._
@@ -40,13 +36,9 @@
 import com.waz.utils.wrappers.Context
 import org.apache.http.conn.ssl.{AbstractVerifier, StrictHostnameVerifier}
 
-<<<<<<< HEAD
-import scala.concurrent.{Future, Promise}
-=======
 import scala.collection.mutable
 import scala.concurrent.{Future, Promise}
 import scala.util.Try
->>>>>>> d2729aed
 
 trait ClientWrapper {
   def execute(request: HttpRequest, callback: HttpConnectCallback): CancellableFuture[HttpResponse]
@@ -99,11 +91,7 @@
 
   def apply(): Future[ClientWrapper] = apply(new AsyncHttpClient(new AsyncServer))
 
-<<<<<<< HEAD
-  val domains @ Seq(zinfra, wire, cloudfront) = Seq("zinfra.io", "wire.com", "cloudfront.net")
-=======
   val domains @ Seq(zinfra, wire) = Seq("zinfra.io", "wire.com")
->>>>>>> d2729aed
   val protocol = "TLSv1.2"
   val cipherSuite = "TLS_ECDHE_RSA_WITH_AES_256_GCM_SHA384"
 
@@ -124,16 +112,7 @@
             val tm = if (isCertForDomain(zinfra, cert) || isCertForDomain(wire, cert)) {
               verbose("using backend trust manager")
               ServerTrust.backendTrustManager
-<<<<<<< HEAD
-            }
-            else if (isCertForDomain(cloudfront, cert)) {
-              verbose("using cdn trust manager")
-              ServerTrust.cdnTrustManager
-            }
-            else {
-=======
             } else {
->>>>>>> d2729aed
               verbose("using system trust manager")
               ServerTrust.systemTrustManager
             }
@@ -164,30 +143,6 @@
           (iter(AbstractVerifier.getCNs(cert)) ++ iter(AbstractVerifier.getDNSSubjectAlts(cert))).exists(_.endsWith(s".$domain"))
         }
       }))
-<<<<<<< HEAD
-
-      client.getSSLSocketMiddleware.setSSLContext(returning(SSLContext.getInstance("TLSv1.2")) { _.init(null, null, null) })
-
-      client.getSSLSocketMiddleware.addEngineConfigurator(new AsyncSSLEngineConfigurator {
-        override def configureEngine(engine: SSLEngine, data: AsyncHttpClientMiddleware.GetSocketData, host: String, port: Int): Unit = {
-          debug(s"configureEngine($host, $port)")
-
-          if (domains.exists(host.endsWith)) {
-            verbose("restricting to TLSv1.2")
-            engine.setSSLParameters(returning(new SSLParameters) { params =>
-              if (engine.getSupportedProtocols.contains(protocol)) params.setProtocols(Array(protocol))
-              else warn(s"$protocol not supported by this device, falling back to defaults.")
-
-              if (engine.getSupportedCipherSuites.contains(cipherSuite)) params.setCipherSuites(Array(cipherSuite))
-              else warn(s"cipher suite $cipherSuite not supported by this device, falling back to defaults.")
-            })
-          }
-        }
-      })
-
-    }
-  }
-=======
 
       client.getSSLSocketMiddleware.setSSLContext(returning(SSLContext.getInstance("TLSv1.2")) { _.init(null, null, null) })
 
@@ -267,5 +222,4 @@
       holders.getOrElseUpdate(engine.getClass, new EngineHolder(engine.getClass)).apply(engine, host, port)
     }
   }
->>>>>>> d2729aed
 }