/*
 * Wire
 * Copyright (C) 2016 Wire Swiss GmbH
 *
 * This program is free software: you can redistribute it and/or modify
 * it under the terms of the GNU General Public License as published by
 * the Free Software Foundation, either version 3 of the License, or
 * (at your option) any later version.
 *
 * This program is distributed in the hope that it will be useful,
 * but WITHOUT ANY WARRANTY; without even the implied warranty of
 * MERCHANTABILITY or FITNESS FOR A PARTICULAR PURPOSE. See the
 * GNU General Public License for more details.
 *
 * You should have received a copy of the GNU General Public License
 * along with this program. If not, see <http://www.gnu.org/licenses/>.
 */
package com.waz.cache

import java.io._
import java.lang.System._

import android.content.Context
import com.waz.HockeyApp
import com.waz.ZLog._
import com.waz.cache.CacheEntryData.CacheEntryDao
import com.waz.content.Database
import com.waz.model._
import com.waz.threading.CancellableFuture.CancelException
import com.waz.threading.Threading.Implicits.Background
import com.waz.threading.{CancellableFuture, Threading}
import com.waz.utils.crypto.AESUtils
import com.waz.utils.events.Signal
import com.waz.utils.{IoUtils, returning}

import scala.concurrent.{ExecutionContext, Future}
import scala.concurrent.duration._
import scala.util.{Failure, Success, Try}

<<<<<<< HEAD
import com.waz.ZLog.ImplicitTag._

trait CacheService {
  def createManagedFile(key: Option[AESKey] = None)(implicit timeout: Expiration = CacheService.DefaultExpiryTime): CacheEntry

  def createForFile(key:              CacheKey        = CacheKey(),
                    mime:             Mime            = Mime.Unknown,
                    name:             Option[String]  = None,
                    cacheLocation:    Option[File]    = None,
                    length:           Option[Long]    = None)
                   (implicit timeout: Expiration      = CacheService.DefaultExpiryTime): Future[CacheEntry]

  def addData(key: CacheKey, data: Array[Byte])(implicit timeout: Expiration = CacheService.DefaultExpiryTime): Future[CacheEntry]

  def addStream(key:              CacheKey,
                in:               => InputStream,
                mime:             Mime              = Mime.Unknown,
                name:             Option[String]    = None,
                cacheLocation:    Option[File]      = None,
                length:           Int               = -1,
                execution:        ExecutionContext  = Background)
               (implicit timeout: Expiration        = CacheService.DefaultExpiryTime): Future[CacheEntry]

  // TODO: This one is used only in tests. Get rid of it.
  def addFile(key:              CacheKey,
              src:              File,
              moveFile:         Boolean         = false,
              mime:             Mime            = Mime.Unknown,
              name:             Option[String]  = None,
              cacheLocation:    Option[File]    = None)
             (implicit timeout: Expiration      = CacheService.DefaultExpiryTime): Future[CacheEntry]

  def entryFile(path: File, fileId: Uid): File

  def intCacheDir: File

  def cacheDir: File

  def remove(key: CacheKey): Future[Unit]

  def remove(entry: CacheEntry): Future[Unit]

  def insert(entry: CacheEntry): Future[CacheEntry]

  def move(key:              CacheKey,
           entry:            LocalData,
           mime:             Mime           = Mime.Unknown,
           name:             Option[String] = None,
           cacheLocation:    Option[File]   = None)
          (implicit timeout: Expiration     = CacheService.DefaultExpiryTime): Future[CacheEntry]

  def getEntry(key: CacheKey): Future[Option[CacheEntry]]

  def getOrElse(key: CacheKey, default: => Future[CacheEntry]) = getEntry(key) flatMap {
    case Some(entry) => Future successful entry
    case _           => default
  }

  def deleteExpired(): CancellableFuture[Unit]
  def optSignal(cacheKey: CacheKey): Signal[Option[CacheEntry]]
}

class CacheServiceImpl(context: Context, storage: Database, cacheStorage: CacheStorage) extends CacheService {
=======

class CacheService(context: Context, storage: Database, val cacheStorage: CacheStorage) {

>>>>>>> b2d5eee3
  import CacheService._
  import Threading.Implicits.Background

  // create new cache entry for file, return the entry immediately
  def createManagedFile(key: Option[AESKey] = None)(implicit timeout: Expiration = CacheService.DefaultExpiryTime) = {
    val location = if (key.isEmpty) Some(intCacheDir) else extCacheDir.orElse(Some(intCacheDir))  // use internal storage for unencrypted files
    val entry = CacheEntryData(CacheKey(), None, timeout = timeout.timeout, path = location, encKey = key)
    cacheStorage.insert(entry)
    entry.path foreach { entryFile(_, entry.fileId).getParentFile.mkdirs() }
    new CacheEntry(entry, this)
  }

  def createForFile(key: CacheKey = CacheKey(), mime: Mime = Mime.Unknown, name: Option[String] = None, cacheLocation: Option[File] = None, length: Option[Long] = None)(implicit timeout: Expiration = CacheService.DefaultExpiryTime) =
    add(CacheEntryData(key, None, timeout = timeout.timeout, mimeType = mime, fileName = name, path = cacheLocation.orElse(Some(intCacheDir)), length = length)) // use internal storage for this files as those won't be encrypted

  def addData(key: CacheKey, data: Array[Byte])(implicit timeout: Expiration = CacheService.DefaultExpiryTime) =
    add(CacheEntryData(key, Some(data), timeout = timeout.timeout))

  def addStream(key: CacheKey, in: => InputStream, mime: Mime = Mime.Unknown, name: Option[String] = None, cacheLocation: Option[File] = None, length: Int = -1, execution: ExecutionContext = Background)(implicit timeout: Expiration = CacheService.DefaultExpiryTime): Future[CacheEntry] =
    if (length > 0 && length <= CacheService.DataThreshold) {
      Future(IoUtils.toByteArray(in))(execution).flatMap(addData(key, _))
    } else {
      Future(addStreamToStorage(IoUtils.copy(in, _), cacheLocation))(execution) flatMap {
        case Success((fileId, path, encKey, len)) =>
          verbose(s"added stream to storage: ${path.getAbsolutePath}, with key: $encKey")
          add(CacheEntryData(key, timeout = timeout.timeout, path = Some(path), fileId = fileId, encKey = encKey, fileName = name, mimeType = mime, length = Some(len)))
        case Failure(c: CancelException) =>
          Future.failed(c)
        case Failure(e) =>
          HockeyApp.saveException(e, s"addStream($key) failed")
          Future.failed(e)
      }
    }

  def addFile(key: CacheKey, src: File, moveFile: Boolean = false, mime: Mime = Mime.Unknown, name: Option[String] = None, cacheLocation: Option[File] = None)(implicit timeout: Expiration = CacheService.DefaultExpiryTime): Future[CacheEntry] =
    addStreamToStorage(IoUtils.copy(new FileInputStream(src), _), cacheLocation) match {
      case Success((fileId, path, encKey, len)) =>
        if (moveFile) src.delete()
        add(CacheEntryData(key, timeout = timeout.timeout, path = Some(path), fileId = fileId, encKey = encKey, fileName = name, mimeType = mime, length = Some(len)))
      case Failure(e) =>
        HockeyApp.saveException(e, s"addFile($key) failed")
        throw new Exception(s"addFile($key) failed", e)
    }

  private def addStreamToStorage(writer: OutputStream => Long, location: Option[File]): Try[(Uid, File, Option[AESKey], Long)] = {
    def write(dir: File, enc: Option[AESKey]) = {
      val id = Uid()
      def entry(d: File) = returning(entryFile(d, id))(_.getParentFile.mkdirs())

      Try(writer(outputStream(enc, new FileOutputStream(entry(dir))))).recoverWith {
        case c: CancelException => Failure(c)
        case t: Throwable =>
          if (enc.isDefined) Try(writer(outputStream(None, new FileOutputStream(entry(intCacheDir)))))
          else Failure(t)
      } map (len => (id, dir, enc, len))
    }

    location match {
      case Some(dir) => write(dir, None)
      case None =>
        extCacheDir match {
          case Some(dir) => write(dir, Some(AESUtils.randomKey128()))
          case None => write(intCacheDir, None)
        }
    }
  }

  def move(key: CacheKey, entry: LocalData, mime: Mime = Mime.Unknown, name: Option[String] = None, cacheLocation: Option[File] = None)(implicit timeout: Expiration = CacheService.DefaultExpiryTime) = {
    verbose(s"move($key, $entry)")

    def copy() = addStream(key, entry.inputStream, mime, name, cacheLocation, entry.length)

    val location = cacheLocation.getOrElse(cacheDir)
    (entry match {
      case ce: CacheEntry if ce.data.path.contains(location) =>
        // move file to avoid copying, this should be much faster, and is safe when moving entries in the same cache location
        val prev = ce.data
        val moved = new CacheEntryData(key, prev.data, timeout = timeout.timeout, path = Some(location), encKey = prev.encKey, mimeType = mime, fileName = name)
        val prevFile = entryFile(location, prev.fileId)
        if (!prevFile.exists() || prevFile.renameTo(entryFile(location, moved.fileId))) {
          cacheStorage.insert(moved) map { e => new CacheEntry(e, this) }
        } else {
          copy()
        }
      case _ =>
        copy()
    }) map { current =>
      verbose(s"moved $current, file exists: ${current.cacheFile.exists()}, deleting entry: $entry")
      entry.delete()
      current
    }
  }

  private def add(entry: CacheEntryData) =
    cacheStorage.insert(entry) map { e =>
      e.path foreach { entryFile(_, e.fileId).getParentFile.mkdirs() }
      new CacheEntry(e, this)
    }

  def extCacheDir = Option(context.getExternalCacheDir).filter(_.isDirectory)
  def intCacheDir: File = context.getCacheDir
  def cacheDir: File = extCacheDir.getOrElse(intCacheDir)

  def getEntry(key: CacheKey): Future[Option[CacheEntry]] = {
    verbose(s"fileCache getEntry with key $key")
    cacheStorage.get(key).map {
      case Some(e) =>  verbose(s"e: $e"); Some(new CacheEntry(e, this))
      case None => verbose("none"); None
    }.recover {
      case e: Throwable => warn("failed", e); None
    }
  }

  def remove(key: CacheKey): Future[Unit] = cacheStorage.remove(key)

  def remove(entry: CacheEntry): Future[Unit] = {
    verbose(s"remove($entry)")
    cacheStorage.remove(entry.data.key)
  }

  def deleteExpired(): CancellableFuture[Unit] = {
    val currentTime = currentTimeMillis()
    storage { implicit db =>
      val entries = CacheEntryDao.findAllExpired(currentTime)
      CacheEntryDao.deleteExpired(currentTime)
      entries
    }.map { entries =>
      entries.map(_.key) foreach cacheStorage.remove
      entries
    }.map { _ foreach (entry => entry.path foreach { path => entryFile(path, entry.fileId).delete() }) }
  }

  def entryFile(path: File, fileId: Uid) = CacheStorage.entryFile(path, fileId)

  def insert(entry: CacheEntry) = cacheStorage.insert(entry.data).map(d => new CacheEntry(d, this))

  def optSignal(cacheKey: CacheKey): Signal[Option[CacheEntry]] = cacheStorage.optSignal(cacheKey).map {
    case Some(data) => Some(new CacheEntry(data, this))
    case None => None
  }
}

object CacheService {

  def apply(context: Context, storage: Database, cacheStorage: CacheStorage) = new CacheServiceImpl(context, storage, cacheStorage)
  def apply(context: Context, storage: Database): CacheService = CacheService(context, storage, CacheStorage(storage, context))

  val DataThreshold = 4 * 1024 // amount of data stored in db instead of a file
  val TemDataExpiryTime = 12.hours
  val DefaultExpiryTime = 7.days

  def outputStream(key: Option[AESKey], os: OutputStream) = key.fold(os) { AESUtils.outputStream(_, os) }

  def inputStream(key: Option[AESKey], is: InputStream) = key.fold(is) { AESUtils.inputStream(_, is) }
}

case class Expiration(timeout: Long)

object Expiration {
  import scala.language.implicitConversions

  implicit def in(d: Duration) : Expiration = if (d.isFinite()) Expiration(d.toMillis) else Expiration(1000L * 3600L * 24L * 365L * 1000L) // 1000 years (don't use Long.MaxValue due to overflow dangers)
}<|MERGE_RESOLUTION|>--- conflicted
+++ resolved
@@ -37,7 +37,6 @@
 import scala.concurrent.duration._
 import scala.util.{Failure, Success, Try}
 
-<<<<<<< HEAD
 import com.waz.ZLog.ImplicitTag._
 
 trait CacheService {
@@ -101,11 +100,7 @@
 }
 
 class CacheServiceImpl(context: Context, storage: Database, cacheStorage: CacheStorage) extends CacheService {
-=======
-
-class CacheService(context: Context, storage: Database, val cacheStorage: CacheStorage) {
-
->>>>>>> b2d5eee3
+
   import CacheService._
   import Threading.Implicits.Background
 
