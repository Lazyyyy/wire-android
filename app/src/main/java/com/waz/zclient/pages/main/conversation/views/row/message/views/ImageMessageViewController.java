--- conflicted
+++ resolved
@@ -437,13 +437,10 @@
             }
             previewLoadingIndicator.hide();
             previewLoadingIndicator.setVisibility(View.GONE);
-<<<<<<< HEAD
             singleImageButton.setVisibility(View.GONE);
             sketchButton.setVisibility(View.GONE);
             tapButtonsVisible = false;
-=======
             ephemeralTypeView.setVisibility(View.VISIBLE);
->>>>>>> 7a5c07e9
         } else {
             imageContainer.setBackground(null);
             gifImageView.setVisibility(View.VISIBLE);
