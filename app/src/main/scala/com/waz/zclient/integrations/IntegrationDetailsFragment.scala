--- conflicted
+++ resolved
@@ -202,17 +202,6 @@
   val DetailsPage = 0
   val ConvListPage = 1
   val ImageCornerRadius = 16
-<<<<<<< HEAD
-
-  def errorMessage(e: ErrorResponse)(implicit context: Context): String =
-    getString((e.code, e.label) match {
-      case (409, "too-many-bots") => R.string.integrations_errors_add_service
-      //TODO which errors should correspond to which error messages?
-      //      case (419, _)               => R.string.integrations_errors_bot_already_joined
-      case (_, _)                 => R.string.integrations_errors_service_unavailable
-    })
-=======
->>>>>>> f2e11922
 }
 
 case class IntegrationDetailsViewPager (context: Context, attrs: AttributeSet) extends ViewPager(context, attrs) with ViewHelper {
