/**
 * Wire
 * Copyright (C) 2018 Wire Swiss GmbH
 *
 * This program is free software: you can redistribute it and/or modify
 * it under the terms of the GNU General Public License as published by
 * the Free Software Foundation, either version 3 of the License, or
 * (at your option) any later version.
 *
 * This program is distributed in the hope that it will be useful,
 * but WITHOUT ANY WARRANTY; without even the implied warranty of
 * MERCHANTABILITY or FITNESS FOR A PARTICULAR PURPOSE.  See the
 * GNU General Public License for more details.
 *
 * You should have received a copy of the GNU General Public License
 * along with this program.  If not, see <http://www.gnu.org/licenses/>.
 */
package com.waz.zclient.participants

import android.content.Context
import android.support.v7.widget.RecyclerView
import android.support.v7.widget.RecyclerView.ViewHolder
import android.view.{LayoutInflater, View, ViewGroup}
import android.widget.{ImageView, TextView}
import com.waz.model.{UserData, UserId}
import com.waz.service.ZMessaging
import com.waz.utils.events.{EventContext, EventStream, Signal, SourceStream}
import com.waz.zclient.common.views.SingleUserRowView
import com.waz.zclient.conversation.ConversationController
import com.waz.zclient.paintcode.{ForwardNavigationIcon, GuestIcon}
import com.waz.zclient.utils.ContextUtils._
import com.waz.zclient.utils.{RichView, ViewUtils}
import com.waz.zclient.{Injectable, Injector, R}

class ParticipantsAdapter(numOfColumns: Int)(implicit context: Context, injector: Injector, eventContext: EventContext)
  extends RecyclerView.Adapter[ViewHolder] with Injectable {
  import ParticipantsAdapter._

  private lazy val zms = inject[Signal[ZMessaging]]
  private lazy val participantsController = inject[ParticipantsController]

  private var items = List.empty[Either[ParticipantData, Int]]

  val onClick = EventStream[UserId]()
  val onGuestOptionsClick = EventStream[Unit]()

  private lazy val users = for {
    z       <- zms
    userIds <- participantsController.otherParticipants
    users   <- Signal.sequence(userIds.filterNot(_ == z.selfUserId).map(z.users.userSignal).toSeq: _*)
    isGuest <- Signal.sequence(userIds.map(z.teams.isGuest).toSeq:_*)
  } yield users.zip(isGuest).map(u => ParticipantData(u._1, u._2))

  private val shouldShowGuestButton = inject[ConversationController].currentConv.map(_.accessRole.isDefined)

  private lazy val positions = for {
    users <- users
    isTeam <- participantsController.currentUserBelongsToConversationTeam
    guestButton <- shouldShowGuestButton
  } yield {
    val (bots, people) = users.toList.partition(_.userData.isWireBot)

<<<<<<< HEAD
    (if (isTeam && guestButton) List(Right(GUEST_OPTIONS_BUTTON))
    else Nil
      ) :::
      (if (people.nonEmpty) List(Right(SEPARATOR_PEOPLE))
      else Nil
        ) ::: people.map(data => Left(data)) :::
      (if (bots.nonEmpty) List(Right(SEPARATOR_BOTS))
=======
    (if (isTeam) List(Right(GuestOptions))
      else Nil
      ) :::
    (if (people.nonEmpty) List(Right(PeopleSeparator))
      else Nil
      ) ::: people.map(data => Left(data)) :::
    (if (bots.nonEmpty) List(Right(BotsSeparator))
>>>>>>> 4bdf074a
      else Nil
        ) ::: bots.map(data => Left(data))
  }

  positions.onUi { list =>
    items = list
    notifyDataSetChanged()
  }

  override def onCreateViewHolder(parent: ViewGroup, viewType: Int): ViewHolder = viewType match {
    case GuestOptions =>
      val view = LayoutInflater.from(parent.getContext).inflate(R.layout.guest_options_button, parent, false)
      view.onClick(onGuestOptionsClick ! {})
      GuestOptionsButtonViewHolder(view)
    case UserRow =>
      val view = LayoutInflater.from(parent.getContext).inflate(R.layout.normal_participant_row, parent, false).asInstanceOf[SingleUserRowView]
      view.showArrow(true)
      ParticipantRowViewHolder(view, onClick)
    case _ => SeparatorViewHolder(getSeparatorView(parent))
  }

  override def onBindViewHolder(holder: ViewHolder, position: Int): Unit = (items(position), holder) match {
    case (Left(userData), h: ParticipantRowViewHolder) => h.bind(userData)

    case (Right(sepType), h: SeparatorViewHolder) if Set(PeopleSeparator, BotsSeparator).contains(sepType) =>
      val count = items.count {
        case Left(a)
          if sepType == PeopleSeparator && !a.userData.isWireBot ||
             sepType == BotsSeparator && a.userData.isWireBot => true
        case _ => false
      }.toString
      h.setTitle(getString(if (sepType == PeopleSeparator) R.string.participants_divider_people else R.string.participants_divider_services, count))
      h.setId(if (sepType == PeopleSeparator) R.id.participants_section else R.id.services_section)

    case _ =>
  }

  def getSpanSize(position: Int): Int = getItemViewType(position) match {
    case PeopleSeparator | BotsSeparator => numOfColumns
    case _                                   => 1
  }

  override def getItemCount: Int = items.size

  override def getItemId(position: Int): Long = items(position) match {
    case Left(user)   => user.userData.id.hashCode()
    case Right(sepType) => sepType
  }

  setHasStableIds(true)

  override def getItemViewType(position: Int): Int = items(position) match {
    case Right(sepType) => sepType
    case _              => UserRow
  }

  private def getSeparatorView(parent: ViewGroup): View =
    LayoutInflater.from(parent.getContext).inflate(R.layout.participants_separator_row, parent, false)

}

object ParticipantsAdapter {
  val UserRow = 0
  val PeopleSeparator = 1
  val BotsSeparator = 2
  val GuestOptions = 3

  case class ParticipantData(userData: UserData, isGuest: Boolean)

  case class GuestOptionsButtonViewHolder(view: View) extends ViewHolder(view) {
    private implicit val ctx = view.getContext
    view.setId(R.id.guest_options)
    view.findViewById[ImageView](R.id.icon).setImageDrawable(GuestIcon(R.color.graphite))
    view.findViewById[ImageView](R.id.next_indicator).setImageDrawable(ForwardNavigationIcon(R.color.light_graphite))
  }

  case class SeparatorViewHolder(separator: View) extends ViewHolder(separator) {
    private val textView = ViewUtils.getView[TextView](separator, R.id.separator_title)

    def setTitle(title: String) = textView.setText(title)
    def setId(id: Int) = textView.setId(id)
  }

  case class ParticipantRowViewHolder(view: SingleUserRowView, onClick: SourceStream[UserId]) extends ViewHolder(view) {

    private var userId = Option.empty[UserId]

    view.onClick(userId.foreach(onClick ! _))

    def bind(participant: ParticipantData): Unit = {
      userId = Some(participant.userData.id)
      view.setUserData(participant.userData)
      view.setIsGuest(participant.isGuest)
    }
  }

}<|MERGE_RESOLUTION|>--- conflicted
+++ resolved
@@ -60,23 +60,13 @@
   } yield {
     val (bots, people) = users.toList.partition(_.userData.isWireBot)
 
-<<<<<<< HEAD
-    (if (isTeam && guestButton) List(Right(GUEST_OPTIONS_BUTTON))
-    else Nil
-      ) :::
-      (if (people.nonEmpty) List(Right(SEPARATOR_PEOPLE))
-      else Nil
-        ) ::: people.map(data => Left(data)) :::
-      (if (bots.nonEmpty) List(Right(SEPARATOR_BOTS))
-=======
-    (if (isTeam) List(Right(GuestOptions))
+    (if (isTeam && guestButton) List(Right(GuestOptions))
       else Nil
       ) :::
     (if (people.nonEmpty) List(Right(PeopleSeparator))
       else Nil
       ) ::: people.map(data => Left(data)) :::
     (if (bots.nonEmpty) List(Right(BotsSeparator))
->>>>>>> 4bdf074a
       else Nil
         ) ::: bots.map(data => Left(data))
   }
