/**
 * Wire
 * Copyright (C) 2018 Wire Swiss GmbH
 *
 * This program is free software: you can redistribute it and/or modify
 * it under the terms of the GNU General Public License as published by
 * the Free Software Foundation, either version 3 of the License, or
 * (at your option) any later version.
 *
 * This program is distributed in the hope that it will be useful,
 * but WITHOUT ANY WARRANTY; without even the implied warranty of
 * MERCHANTABILITY or FITNESS FOR A PARTICULAR PURPOSE.  See the
 * GNU General Public License for more details.
 *
 * You should have received a copy of the GNU General Public License
 * along with this program.  If not, see <http://www.gnu.org/licenses/>.
 */
package com.waz.zclient.utils

import android.content.res.{Configuration, Resources, TypedArray}
import android.content.{Context, DialogInterface, Intent}
import android.graphics.drawable.Drawable
import android.net.Uri
import android.os.Build
import android.provider.Settings
import android.support.annotation.StyleableRes
import android.support.v4.content.ContextCompat
import android.support.v7.app.AlertDialog
import android.util.{AttributeSet, DisplayMetrics, TypedValue}
import android.view.WindowManager
import android.widget.Toast
import com.waz.utils.returning
import com.waz.zclient.R
import com.waz.zclient.appentry.DialogErrorMessage
import com.waz.zclient.ui.utils.ResourceUtils

import scala.concurrent.{Future, Promise}
import scala.util.Success


object ContextUtils {
  def getColor(resId: Int)(implicit context: Context): Int = ContextCompat.getColor(context, resId)

  def getColorWithTheme(resId: Int, context: Context): Int =
    if (Build.VERSION.SDK_INT < Build.VERSION_CODES.M) getColor(resId)(context)
    else context.getResources.getColor(resId, context.getTheme)

  def getColorStateList(resId: Int)(implicit context: Context) = ContextCompat.getColorStateList(context, resId)

  def getInt(resId: Int)(implicit context: Context) = context.getResources.getInteger(resId)

  def getString(resId: Int)(implicit context: Context): String = context.getResources.getString(resId)
  def getString(resId: Int, args: String*)(implicit context: Context): String = context.getResources.getString(resId, args:_*)

  def showToast(resId: Int, long: Boolean = true)(implicit context: Context): Unit =
    Toast.makeText(context, resId, if (long) Toast.LENGTH_LONG else Toast.LENGTH_SHORT).show()

  def showToast(msg: String)(implicit context: Context): Unit =
    Toast.makeText(context, msg, Toast.LENGTH_LONG).show()

  def getStringOrEmpty(resId: Int)(implicit context: Context): String = if (resId > 0) getString(resId) else ""
  def getStringOrEmpty(resId: Int, args: String*)(implicit context: Context): String = if (resId > 0) getString(resId, args:_*) else ""

  def getQuantityString(resId: Int, quantity: Int, args: AnyRef*)(implicit context: Context): String = context.getResources.getQuantityString(resId, quantity, args:_*)

  def getDimenPx(resId: Int)(implicit context: Context) = context.getResources.getDimensionPixelSize(resId)
  def getDimen(resId: Int)(implicit context: Context) = context.getResources.getDimension(resId)

  def getDrawable(resId: Int, theme: Option[Resources#Theme] = None)(implicit context: Context): Drawable = {
    if (Build.VERSION.SDK_INT < Build.VERSION_CODES.LOLLIPOP) {
      DeprecationUtils.getDrawable(context, resId)
    } else
      context.getResources.getDrawable(resId, theme.orNull)
  }

  def getIntArray(resId: Int)(implicit context: Context) = context.getResources.getIntArray(resId)
  def getStringArray(resId: Int)(implicit context: Context) = context.getResources.getStringArray(resId)
  def getResEntryName(resId: Int)(implicit context: Context) = context.getResources.getResourceEntryName(resId)

  def getResourceFloat(resId: Int)(implicit context: Context) = ResourceUtils.getResourceFloat(context.getResources, resId)

  def toPx(dp: Int)(implicit context: Context) = (dp * context.getResources.getDisplayMetrics.density).toInt

  def getLocale(implicit context: Context) = {
    if (Build.VERSION.SDK_INT < Build.VERSION_CODES.N) {
      DeprecationUtils.getDefaultLocale(context)
    } else {
      context.getResources.getConfiguration.getLocales.get(0)
    }
  }

  def withStyledAttributes[A](set: AttributeSet, @StyleableRes attrs: Array[Int])(body: TypedArray => A)(implicit context: Context) = {
    val a = context.getTheme.obtainStyledAttributes(set, attrs, 0, 0)
    try body(a) finally a.recycle()
  }

  def getStyledColor(resId: Int)(implicit context: Context): Int = {
    val typedValue  = new TypedValue
    val a  = context.obtainStyledAttributes(typedValue.data, Array[Int](resId))
    val color = a.getColor(0, 0)
    a.recycle()
    color
  }

  /**
    * @return the amount of pixels of the horizontal axis of the phone
    */
  def getOrientationDependentDisplayWidth(implicit context: Context): Int = context.getResources.getDisplayMetrics.widthPixels

  /**
    * @return everytime the amount of pixels of the (in portrait) horizontal axis of the phone
    */
  def getOrientationIndependentDisplayWidth(implicit context: Context): Int =
    if (isInPortrait) context.getResources.getDisplayMetrics.widthPixels
    else context.getResources.getDisplayMetrics.heightPixels

  /**
    * @return the amount of pixels of the vertical axis of the phone
    */
  def getOrientationDependentDisplayHeight(implicit context: Context): Int = context.getResources.getDisplayMetrics.heightPixels

  /**
    * @return everytime the amount of pixels of the (in portrait) width axis of the phone
    */
  def getOrientationIndependentDisplayHeight(implicit context: Context): Int =
    if (isInPortrait) context.getResources.getDisplayMetrics.heightPixels
    else context.getResources.getDisplayMetrics.widthPixels

  def getStatusBarHeight(implicit context: Context): Int = getDimensionPixelSize("status_bar_height")

  def getNavigationBarHeight(implicit context: Context): Int =
    getDimensionPixelSize(if (isInPortrait) "navigation_bar_height" else "navigation_bar_height_landscape")

  private def getDimensionPixelSize(name: String)(implicit context: Context): Int = {
    val resourceId = context.getResources.getIdentifier(name, "dimen", "android")
    if (resourceId > 0) context.getResources.getDimensionPixelSize(resourceId) else 0
  }

  def getRealDisplayWidth(implicit context: Context): Int = {
    val realMetrics = new DisplayMetrics
    context.getSystemService(Context.WINDOW_SERVICE).asInstanceOf[WindowManager].getDefaultDisplay.getRealMetrics(realMetrics)
    realMetrics.widthPixels
  }

  def isInLandscape(implicit context: Context): Boolean = isInLandscape(context.getResources.getConfiguration)
  def isInLandscape(configuration: Configuration): Boolean = configuration.orientation == Configuration.ORIENTATION_LANDSCAPE
  def isInPortrait(implicit context: Context): Boolean = isInPortrait(context.getResources.getConfiguration)
  def isInPortrait(configuration: Configuration): Boolean = configuration.orientation == Configuration.ORIENTATION_PORTRAIT

  def showGenericErrorDialog()(implicit context: Context): Future[Unit] =
    showErrorDialog(R.string.generic_error_header, R.string.generic_error_message)

  def showErrorDialog(dialogErrorMessage: DialogErrorMessage)(implicit context: Context): Future[Unit] =
    showErrorDialog(dialogErrorMessage.headerResource, dialogErrorMessage.bodyResource)

  //INFORMATION ABOUT DIALOGS: https://developer.android.com/guide/topics/ui/dialogs
  def showErrorDialog(headerRes: Int, msgRes: Int)(implicit context: Context): Future[Unit] = {
    val p = Promise[Unit]()
    val dialog = new AlertDialog.Builder(context)
      .setCancelable(false)
      .setTitle(headerRes)
      .setMessage(msgRes)
      .setNegativeButton(android.R.string.ok, new DialogInterface.OnClickListener() {
        def onClick(dialog: DialogInterface, which: Int): Unit = {
          dialog.dismiss()
          p.complete(Success({}))
        }
      }).create
    dialog.show()
    p.future
  }

  def showConfirmationDialog(title:    String,
                             msg:      String,
                             positiveRes: Int = android.R.string.ok,
                             negativeRes: Int = android.R.string.cancel)
                            (implicit context: Context): Future[Boolean] = {
    val p = Promise[Boolean]()
    val dialog = new AlertDialog.Builder(context)
      .setTitle(title)
      .setMessage(msg)
      .setPositiveButton(positiveRes, new DialogInterface.OnClickListener {
        override def onClick(dialog: DialogInterface, which: Int) = p.complete(Success(true))
      })
      .setNegativeButton(negativeRes, new DialogInterface.OnClickListener() {
        def onClick(dialog: DialogInterface, which: Int): Unit = dialog.cancel()
      })
      .setOnCancelListener(new DialogInterface.OnCancelListener {
        override def onCancel(dialog: DialogInterface) = p.complete(Success(false))
      })
      .create
    dialog.show()
    p.future
  }

<<<<<<< HEAD
  def showPermissionsErrorDialog(titleRes: Int, msgRes: Int, ackRes: Int = android.R.string.ok)(implicit cxt: Context) = {
    val p = Promise[Unit]()
    val dialog = new AlertDialog.Builder(cxt)
      .setTitle(titleRes)
      .setMessage(msgRes)
      .setPositiveButton(ackRes, null)
      .setNegativeButton(R.string.permissions_denied_dialog_settings, new DialogInterface.OnClickListener() {
        def onClick(dialog: DialogInterface, which: Int): Unit =
          cxt.startActivity(returning(new Intent(Settings.ACTION_APPLICATION_DETAILS_SETTINGS, Uri.fromParts("package", cxt.getPackageName, null)))(_.addFlags(Intent.FLAG_ACTIVITY_NEW_TASK)))
      })
      .setOnDismissListener(new DialogInterface.OnDismissListener { //From the docs: The system calls onDismiss() upon each event that invokes the onCancel() callback
        override def onDismiss(dialog: DialogInterface) = p.complete(Success({}))
      })
    .create
=======
  //TODO come up with a tidier way of doing this.
  def showConfirmationDialogWithNeutralButton(title:          Int,
                                              msg:            Int,
                                              neutralRes:     Int,
                                              positiveRes:    Int = android.R.string.ok,
                                              negativeRes:    Int = android.R.string.cancel)
                                             (implicit context: Context): Future[Option[Boolean]] = {
    val p = Promise[Option[Boolean]]()
    val dialog = new AlertDialog.Builder(context)
      .setTitle(title)
      .setMessage(msg)
      .setPositiveButton(positiveRes, new DialogInterface.OnClickListener {
        override def onClick(dialog: DialogInterface, which: Int) = p.trySuccess(Some(true))
      })
      .setNegativeButton(negativeRes, new DialogInterface.OnClickListener() {
        def onClick(dialog: DialogInterface, which: Int): Unit = dialog.cancel()
      })
      .setNeutralButton(neutralRes, new DialogInterface.OnClickListener {
        override def onClick(dialog: DialogInterface, which: Int) = p.trySuccess(None)
      })
      .setOnCancelListener(new DialogInterface.OnCancelListener {
        override def onCancel(dialog: DialogInterface) = p.trySuccess(Some(false))
      })
      .create
>>>>>>> 194a70a9
    dialog.show()
    p.future
  }
}<|MERGE_RESOLUTION|>--- conflicted
+++ resolved
@@ -193,7 +193,6 @@
     p.future
   }
 
-<<<<<<< HEAD
   def showPermissionsErrorDialog(titleRes: Int, msgRes: Int, ackRes: Int = android.R.string.ok)(implicit cxt: Context) = {
     val p = Promise[Unit]()
     val dialog = new AlertDialog.Builder(cxt)
@@ -207,8 +206,9 @@
       .setOnDismissListener(new DialogInterface.OnDismissListener { //From the docs: The system calls onDismiss() upon each event that invokes the onCancel() callback
         override def onDismiss(dialog: DialogInterface) = p.complete(Success({}))
       })
-    .create
-=======
+      .create
+  }
+
   //TODO come up with a tidier way of doing this.
   def showConfirmationDialogWithNeutralButton(title:          Int,
                                               msg:            Int,
@@ -233,7 +233,6 @@
         override def onCancel(dialog: DialogInterface) = p.trySuccess(Some(false))
       })
       .create
->>>>>>> 194a70a9
     dialog.show()
     p.future
   }
